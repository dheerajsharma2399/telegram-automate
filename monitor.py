--- conflicted
+++ resolved
@@ -218,17 +218,23 @@
 
     async def _process_and_store_message(self, message, group_id):
         """Process and store a single message, which can be a Telethon Message object or a string."""
+        """Process and store a single message, which can be a Telethon Message object or a string."""
         try:
             # This function expects a Telethon Message object.
             if not message or not hasattr(message, 'id'):
                 return
 
+            # This function expects a Telethon Message object.
+            if not message or not hasattr(message, 'id'):
+                return
+
             if not should_process_message(message):
                 return
 
             msg_info = get_message_info(message)
 
             # Ignore commands from authorized users in job groups
+            if message.sender_id in self.authorized_users and msg_info.get('is_bot_command'):
             if message.sender_id in self.authorized_users and msg_info.get('is_bot_command'):
                 logging.info(f"Ignoring command '{msg_info['text']}' in job group.")
                 return
@@ -249,6 +255,7 @@
 
         except Exception as e:
             logging.error(f"Failed to process/store message: {e}")
+            logging.error(f"Failed to process/store message: {e}")
 
     async def _prime_dialog_cache(self):
         """
@@ -310,17 +317,12 @@
             async def job_message_handler(event):
                 # Use get_peer_id for robustly getting the chat/channel ID
                 from telethon.utils import get_peer_id
-<<<<<<< HEAD
                 # Handle different event types gracefully
                 if hasattr(event, 'chat_id') and event.chat_id:
                     group_id = get_peer_id(event.chat_id)
                 elif hasattr(event, 'message') and hasattr(event.message, 'peer_id'):
                     group_id = get_peer_id(event.message.peer_id)
                 await self._process_and_store_message(event.message, group_id)
-=======
-                group_id = get_peer_id(event.chat_id)
-                await self._process_and_store_message(event.message, group_id) # Pass the full message object
->>>>>>> a36f9e6a
             self.client.add_event_handler(job_message_handler)
             self.job_message_handler = job_message_handler # Store handler for removal
             logging.info(f"NewMessage handler registered for {len(group_entities)} groups.")
